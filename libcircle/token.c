--- conflicted
+++ resolved
@@ -231,7 +231,6 @@
 
     /* loop until we get a message on work communicator or a terminate signal */
     int done = 0;
-
     while(! done) {
         int flag;
         MPI_Iprobe(source, tag, *st->mpi_state_st->work_comm, &flag, status);
@@ -256,7 +255,6 @@
             *terminate = 1;
             done = 1;
         }
-
         if(flag) {
             *msg = 1;
             done = 1;
@@ -385,19 +383,9 @@
     /* We'll ask somebody else next time */
     CIRCLE_get_next_proc(st);
 
-<<<<<<< HEAD
-    int32_t items = st->work_offsets[0];
-    int32_t chars = st->work_offsets[1];
-
-    if(items == -1) {
-        return -1;
-    }
-    else if(items == 0) {
-=======
     int items = st->work_offsets[0];
     int chars = st->work_offsets[1];
     if(items == 0) {
->>>>>>> 1172873f
         LOG(CIRCLE_LOG_DBG, "Received no work.");
         local_no_work_received++;
         return 0;
@@ -477,17 +465,14 @@
     int32_t i = 0;
     int32_t base  = count / ranks;
     int32_t extra = count - base * ranks;
-
-    while(i < extra) {
+    while (i < extra) {
         sizes[i] = base + 1;
         i++;
     }
-
-    while(i < ranks) {
+    while (i < ranks) {
         sizes[i] = base;
         i++;
     }
-
     return;
 }
 
@@ -510,14 +495,8 @@
      * number of elements we'll send to each, storing the amount we
      * keep as the first entry */
     int num_ranks = rcount + 1;
-<<<<<<< HEAD
-    int* sizes = (int*) malloc(num_ranks * sizeof(int));
-
-    if(sizes == NULL) {
-=======
     int* sizes = (int*) malloc((size_t)num_ranks * sizeof(int));
     if (sizes == NULL) {
->>>>>>> 1172873f
         LOG(CIRCLE_LOG_FATAL,
             "Failed to allocate memory for sizes.");
         MPI_Abort(*st->mpi_state_st->work_comm, LIBCIRCLE_MPI_ERROR);
@@ -531,8 +510,7 @@
         /* randomly pick a total amount to send to requestors,
          * but keep at least one item */
         int send_count = (rand_r(&st->seed) % qp->count) + 1;
-
-        if(send_count == qp->count) {
+        if (send_count == qp->count) {
             send_count--;
         }
 
@@ -544,7 +522,7 @@
     /* send elements to requestors, note the requestor array
      * starts at 0 and sizes start at 1 */
     for(i = 0; i < rcount; i ++) {
-        CIRCLE_send_work(qp, st, requestors[i], sizes[i + 1]);
+        CIRCLE_send_work(qp, st, requestors[i], sizes[i+1]);
     }
 
     free(sizes);
